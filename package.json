--- conflicted
+++ resolved
@@ -1,13 +1,9 @@
 {
   "dependencies": {
     "claude": "^0.1.1",
-<<<<<<< HEAD
     "playwright": "^1.57.0"
-=======
-    "playwright": "^1.56.1"
   },
   "devDependencies": {
     "@playwright/test": "^1.57.0"
->>>>>>> 4cb942b8
   }
 }