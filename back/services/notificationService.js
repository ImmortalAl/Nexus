--- conflicted
+++ resolved
@@ -123,20 +123,11 @@
      * @param {String} replierId - User who replied
      * @param {String} replierUsername - Replier's username
      * @param {String} commentId - Comment ID
-<<<<<<< HEAD
      * @param {String} contentType - Type of content (blog, chronicle, echo, profile)
      * @param {String} contentId - The content ID (chronicle ID, blog slug, username, etc.)
      * @param {String} replyPreview - Reply preview text
      */
     static async notifyCommentReply(recipientId, replierId, replierUsername, commentId, contentType, contentId, replyPreview) {
-=======
-     * @param {String} contentType - Type of content (blog, chronicle, echo)
-     * @param {String} contentId - ID of the content (blog post, chronicle, etc.)
-     * @param {String} contentTitle - Title of the content
-     * @param {String} replyPreview - Reply preview text
-     */
-    static async notifyCommentReply(recipientId, replierId, replierUsername, commentId, contentType, contentId, contentTitle, replyPreview) {
->>>>>>> 348df8dc
         try {
             const truncatedPreview = replyPreview.length > 100
                 ? replyPreview.substring(0, 100) + '...'
@@ -161,25 +152,15 @@
                 userId: recipientId,
                 type: typeMap[contentType] || 'comment_reply',
                 title: `${replierUsername} replied to your comment`,
-<<<<<<< HEAD
                 message: `${truncatedPreview}`,
                 link: this.generateCommentLink(contentType, contentId, commentId),
-=======
-                message: `On "${contentTitle}": ${truncatedPreview}`,
-                link: link,
->>>>>>> 348df8dc
                 triggeredBy: replierId,
                 relatedId: commentId,
                 relatedModel: 'Comment',
                 metadata: {
                     replierUsername,
                     contentType,
-<<<<<<< HEAD
                     contentId
-=======
-                    contentId,
-                    contentTitle
->>>>>>> 348df8dc
                 }
             });
         } catch (error) {
@@ -194,11 +175,7 @@
      * @param {String} commenterUsername - Commenter's username
      * @param {String} commentId - Comment ID
      * @param {String} contentType - Type of content
-<<<<<<< HEAD
      * @param {String} contentId - The content ID (chronicle ID, blog slug, username, etc.)
-=======
-     * @param {String} contentId - ID of the content (blog post, chronicle, etc.)
->>>>>>> 348df8dc
      * @param {String} contentTitle - Title of the content
      * @param {String} commentPreview - Comment preview text
      */
@@ -215,7 +192,6 @@
                 'profile': 'soul_interaction'
             };
 
-<<<<<<< HEAD
             // Generate human-readable content type name
             const contentTypeName = {
                 'chronicle': 'chronicle',
@@ -223,28 +199,13 @@
                 'profile': 'profile',
                 'echo': 'echo'
             }[contentType] || contentType;
-=======
-            // Generate correct link based on content type
-            const linkMap = {
-                'blog': `/pages/blog.html?id=${contentId}`,
-                'chronicle': `/pages/chronicles.html?id=${contentId}`,
-                'echo': `/pages/messageboard.html?id=${contentId}`
-            };
-            const link = linkMap[contentType] || `/pages/blog.html?id=${contentId}`;
->>>>>>> 348df8dc
 
             return await this.createNotification({
                 userId: authorId,
                 type: typeMap[contentType] || 'comment_reply',
-<<<<<<< HEAD
                 title: `${commenterUsername} commented on your ${contentTypeName}`,
                 message: `"${contentTitle}": ${truncatedPreview}`,
                 link: this.generateCommentLink(contentType, contentId, commentId),
-=======
-                title: `${commenterUsername} commented on your ${contentType === 'blog' ? 'scroll' : contentType}`,
-                message: `"${contentTitle}": ${truncatedPreview}`,
-                link: link,
->>>>>>> 348df8dc
                 triggeredBy: commenterId,
                 relatedId: commentId,
                 relatedModel: 'Comment',
