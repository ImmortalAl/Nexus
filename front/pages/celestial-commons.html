--- conflicted
+++ resolved
@@ -14,11 +14,7 @@
     
     <!-- Z-INDEX SYSTEM - Centralized layering control -->
     <link rel="stylesheet" href="../css/z-index-system.css?v=1.2">
-<<<<<<< HEAD
-    <link rel="stylesheet" href="../css/critical.css?v=7.1">
-=======
     <link rel="stylesheet" href="../css/critical.css?v=8.0">
->>>>>>> 365e34f7
     <link rel="stylesheet" href="../css/styles.css?v=6.3">
     <link rel="stylesheet" href="../css/notifications.css?v=1.0">
     <link rel="stylesheet" href="../components/shared/styles.css?v=6.3">
