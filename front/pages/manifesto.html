--- conflicted
+++ resolved
@@ -15,11 +15,7 @@
     <link rel="stylesheet" href="../css/z-index-system.css?v=1.2">
     <link rel="stylesheet" href="../css/styles.css?v=6.3">
     <link rel="stylesheet" href="../components/shared/styles.css?v=6.3">
-<<<<<<< HEAD
-    <link rel="stylesheet" href="../css/critical.css?v=7.1">
-=======
     <link rel="stylesheet" href="../css/critical.css?v=8.0">
->>>>>>> 365e34f7
 </head>
 <body>
     <!-- Floating Theme Toggle Button -->
